--- conflicted
+++ resolved
@@ -321,11 +321,8 @@
 			for i, s := range tc.streams {
 				streamsMap[uint64(i)] = s
 			}
-<<<<<<< HEAD
 			r, err := makeIndex(tmpDir, streamsMap, &converters)
-=======
 			t.Logf("using query %q", tc.query)
->>>>>>> 40cc7a62
 			q, err := query.Parse(tc.query)
 			if err != nil {
 				t.Errorf("Error parsing query: %v", err)
