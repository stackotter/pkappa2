package manager

import (
	"bytes"
	"context"
	"encoding/json"
	"errors"
	"fmt"
	"log"
	"math"
	"net"
	"net/http"
	"os"
	"path/filepath"
	"regexp"
	"runtime"
	"sort"
	"strings"
	"sync"
	"time"

	"github.com/fsnotify/fsnotify"
	"github.com/gopacket/gopacket"
	"github.com/gopacket/gopacket/layers"
	"github.com/gopacket/gopacket/pcap"
	"github.com/gopacket/gopacket/pcapgo"
	"github.com/spq/pkappa2/internal/index"
	"github.com/spq/pkappa2/internal/index/builder"
	"github.com/spq/pkappa2/internal/index/converters"
	"github.com/spq/pkappa2/internal/query"
	"github.com/spq/pkappa2/internal/tools"
	"github.com/spq/pkappa2/internal/tools/bitmask"
	pcapmetadata "github.com/spq/pkappa2/internal/tools/pcapMetadata"
	"golang.org/x/exp/maps"
	"golang.org/x/exp/slices"
)

const (
	// Request timeout for webhooks
	pcapProcessorWebhookTimeout = time.Second * 5

	pcapOverIPCmdFlush = pcapOverIPCmd(iota)
	pcapOverIPCmdClose
)

type (
	PcapStatistics struct {
		PcapCount         int
		PacketCount       int
		ImportJobCount    int
		IndexCount        int
		StreamCount       int
		StreamRecordCount int
		PacketRecordCount int
	}

	Event struct {
		Type      string
		Tag       *TagInfo               `json:",omitempty"`
		Converter *converters.Statistics `json:",omitempty"`
<<<<<<< HEAD
		PcapStats PcapStatistics         `json:",omitempty"`
		Config    *ClientConfig          `json:",omitempty"`
=======
		PcapStats *PcapStatistics        `json:",omitempty"`
>>>>>>> 568c5aef
	}

	PcapOverIPEndpointInfo struct {
		Address          string
		LastConnected    int64
		LastDisconnected int64
		ReceivedPackets  uint
	}
	pcapOverIPEndpoint struct {
		PcapOverIPEndpointInfo
		cancel func()
	}
	pcapOverIPPacket struct {
		linkType layers.LinkType
		data     []byte
		ci       gopacket.CaptureInfo
	}
	pcapOverIPCmd byte

	listener struct {
		close  chan struct{}
		active int
	}

	tag struct {
		query.TagDetails
		definition   string
		features     query.FeatureSet
		color        string
		converters   []*converters.CachedConverter
		referencedBy map[string]struct{}
	}
	TagInfo struct {
		Name           string
		Definition     string
		Color          string
		MatchingCount  uint
		UncertainCount uint
		Referenced     bool
		Converters     []string
	}
	Manager struct {
		StateDir     string
		PcapDir      string
		IndexDir     string
		SnapshotDir  string
		ConverterDir string

		jobs                chan func()
		mergeJobRunning     bool
		taggingJobRunning   bool
		converterJobRunning bool
		importJobs          []string

		builder             *builder.Builder
		indexes             []*index.Reader
		nStreamRecords      int
		nPacketRecords      int
		nextStreamID        uint64
		nUnmergeableIndexes int
		stateFilename       string
		allStreams          bitmask.LongBitmask

		updatedStreamsDuringTaggingJob bitmask.LongBitmask
		resetStreamsDuringTaggingJob   bitmask.LongBitmask
		addedStreamsDuringTaggingJob   bitmask.LongBitmask

		streamsToConvert         map[string]*bitmask.LongBitmask
		pcapProcessorWebhookUrls []string
		pcapOverIPEndpoints      []*pcapOverIPEndpoint

		pcapOverIPPackets chan pcapOverIPPacket
		pcapOverIPCmd     chan pcapOverIPCmd

		tags       map[string]*tag
		converters map[string]*converters.CachedConverter

		usedIndexes map[*index.Reader]uint
		watcher     *fsnotify.Watcher

		listeners map[chan Event]listener

		clientConfig ClientConfig
	}

	Statistics struct {
		ImportJobCount      int
		IndexCount          int
		IndexLockCount      uint
		PcapCount           int
		StreamCount         int
		PacketCount         int
		StreamRecordCount   int
		PacketRecordCount   int
		MergeJobRunning     bool
		TaggingJobRunning   bool
		ConverterJobRunning bool
	}

	ClientConfig struct {
		AutoInsertLimitToQuery bool
	}

	indexReleaser []*index.Reader

	// TODO: Maybe save md5 of converters to detect changes
	stateFile struct {
		Saved time.Time
		Tags  []struct {
			Name       string
			Definition string
			Matches    []uint64
			Color      string
			Converters []string
		}
		Pcaps                    []*pcapmetadata.PcapInfo
		PcapProcessorWebhookUrls []string
		PcapOverIPEndpoints      []string
	}

	updateTagOperationInfo struct {
		markTagAddStreams, markTagDelStreams []uint64
		color, name                          string
		query                                *string
		setConverterNames                    []string
		convertersUpdated                    bool
	}
	UpdateTagOperation func(*updateTagOperationInfo)

	View struct {
		mgr *Manager

		indexes  []*index.Reader
		releaser indexReleaser

		tagDetails    map[string]query.TagDetails
		tagConverters map[string][]string
		converters    map[string]index.ConverterAccess
	}

	StreamContext struct {
		s *index.Stream
		v *View
	}

	streamsOptions struct {
		prefetchTags       []string
		defaultLimit, page uint
		prefetchAllTags    bool
	}
	StreamsOption func(*streamsOptions)
)

func New(pcapDir, indexDir, snapshotDir, stateDir, converterDir string) (*Manager, error) {
	ctx := context.Background()
	mgr := Manager{
		PcapDir:      pcapDir,
		IndexDir:     indexDir,
		SnapshotDir:  snapshotDir,
		StateDir:     stateDir,
		ConverterDir: converterDir,

		usedIndexes:      make(map[*index.Reader]uint),
		tags:             make(map[string]*tag),
		converters:       make(map[string]*converters.CachedConverter),
		streamsToConvert: make(map[string]*bitmask.LongBitmask),
		jobs:             make(chan func()),
		listeners:        make(map[chan Event]listener),

		clientConfig: ClientConfig{AutoInsertLimitToQuery: false},
	}

	watcher, err := fsnotify.NewWatcher()
	if err != nil {
		return nil, fmt.Errorf("failed to create fsnotify watcher: %w", err)
	}
	mgr.watcher = watcher
	mgr.startMonitoringConverters(watcher)

	// Lookup all available converter binaries
	entries, err := os.ReadDir(mgr.ConverterDir)
	if err != nil {
		return nil, fmt.Errorf("failed to read converter directory: %w", err)
	}
	for _, entry := range entries {
		if entry.IsDir() {
			continue
		}
		if err := mgr.addConverter(filepath.Join(mgr.ConverterDir, entry.Name())); err != nil {
			return nil, fmt.Errorf("failed to add converter %q: %w", entry.Name(), err)
		}
	}

	tools.AssertFolderRWXPermissions("pcap_dir", pcapDir)
	tools.AssertFolderRWXPermissions("index_dir", indexDir)
	tools.AssertFolderRWXPermissions("snapshot_dir", snapshotDir)
	tools.AssertFolderRWXPermissions("state_dir", stateDir)

	// read all existing indexes and load them
	indexFileNames, err := tools.ListFiles(indexDir, "idx")
	if err != nil {
		return nil, err
	}
	for _, fn := range indexFileNames {
		idx, err := index.NewReader(fn)
		if err != nil {
			log.Printf("Unable to load index %q: %v", fn, err)
			continue
		}
		mgr.indexes = append(mgr.indexes, idx)
		mgr.nStreamRecords += idx.StreamCount()
		mgr.nPacketRecords += idx.PacketCount()
		if next := idx.MaxStreamID() + 1; mgr.nextStreamID < next {
			mgr.nextStreamID = next
		}
	}
	mgr.lock(mgr.indexes)

	stateFilenames, err := tools.ListFiles(stateDir, "state.json")
	if err != nil {
		return nil, err
	}
	stateTimestamp := time.Time{}
	cachedKnownPcapData := []*pcapmetadata.PcapInfo(nil)
	if mgr.nextStreamID != 0 {
		mgr.allStreams.Set(uint(mgr.nextStreamID - 1))
		for i := uint64(0); i != mgr.nextStreamID; i++ {
			mgr.allStreams.Set(uint(i))
		}
	}
	var pcapOverIPEndpoints map[string]struct{}
nextStateFile:
	for _, fn := range stateFilenames {
		f, err := os.Open(fn)
		if err != nil {
			log.Printf("Unable to load state file %q: %v", fn, err)
			continue
		}
		s := stateFile{}
		if err := json.NewDecoder(f).Decode(&s); err != nil {
			log.Printf("Unable to parse state file %q: %v", fn, err)
			continue
		}
		if s.Saved.Before(stateTimestamp) {
			continue
		}
		newTags := make(map[string]*tag, len(s.Tags))
		for _, t := range s.Tags {
			q, err := query.Parse(t.Definition)
			if err != nil {
				log.Printf("Invalid tag %q in statefile %q: %v", t.Name, fn, err)
				continue nextStateFile
			}
			if _, ok := newTags[t.Name]; ok {
				log.Printf("Invalid tag %q in statefile %q: duplicate name", t.Name, fn)
				continue nextStateFile
			}
			matches := bitmask.WrapAsLongBitmask(t.Matches)
			matches.Shrink()
			nt := &tag{
				TagDetails: query.TagDetails{
					Matches:    matches,
					Uncertain:  mgr.allStreams,
					Conditions: q.Conditions,
				},
				definition:   t.Definition,
				features:     q.Conditions.Features(),
				color:        t.Color,
				referencedBy: make(map[string]struct{}),
			}
			if strings.HasPrefix(t.Name, "mark/") || strings.HasPrefix(t.Name, "generated/") {
				ids, ok := q.Conditions.StreamIDs(mgr.nextStreamID)
				if !ok {
					log.Printf("Invalid tag %q in statefile %q: 'mark' or 'generated' tag is malformed", t.Name, fn)
					continue nextStateFile
				}
				nt.Matches = ids
				nt.Uncertain = bitmask.LongBitmask{}
			}
			for _, converterName := range t.Converters {
				converter, ok := mgr.converters[converterName]
				if !ok {
					// TODO: just remove the cache file if any?
					log.Printf("Invalid tag %q in statefile %q: references non-existing converter %q", t.Name, fn, converterName)
					continue
				}
				if err := mgr.attachConverterToTag(nt, t.Name, converter); err != nil {
					log.Printf("Invalid tag %q in statefile %q: Failed to attach converter %q: %v", t.Name, fn, converterName, err)
				}
			}
			newTags[t.Name] = nt
		}
		cyclingTags := map[string]struct{}{}
		for n, t := range newTags {
			for _, tn := range t.referencedTags() {
				if n == tn {
					log.Printf("Invalid tag %q in statefile %q: references itself", n, fn)
					continue nextStateFile
				}
				if _, ok := newTags[tn]; !ok {
					log.Printf("Invalid tag %q in statefile %q: references non-existing tag %q", n, fn, tn)
					continue nextStateFile
				}
				newTags[tn].referencedBy[n] = struct{}{}
			}
			cyclingTags[n] = struct{}{}
		}
	checkCyclingTags:
		for {
		nextCyclingTag:
			for n := range cyclingTags {
				for _, rt := range newTags[n].referencedTags() {
					if _, ok := cyclingTags[rt]; ok {
						continue nextCyclingTag
					}
				}
				delete(cyclingTags, n)
				continue checkCyclingTags
			}
			for n := range cyclingTags {
				log.Printf("Invalid tag %q in statefile %q: contains cycle", n, fn)
				continue nextStateFile
			}
			break
		}
		pcapOverIPEndpointsTemp := map[string]struct{}{}
		for _, v := range s.PcapOverIPEndpoints {
			_, _, err := net.SplitHostPort(v)
			if err != nil {
				log.Printf("Invalid pcap-over-ip host %q in statefile %q: %v", v, fn, err)
				continue nextStateFile
			}
			if _, ok := pcapOverIPEndpointsTemp[v]; ok {
				log.Printf("Invalid pcap-over-ip host %q in statefile %q: duplicate", v, fn)
				continue nextStateFile
			}
			pcapOverIPEndpointsTemp[v] = struct{}{}
		}
		mgr.tags = newTags
		mgr.pcapProcessorWebhookUrls = s.PcapProcessorWebhookUrls
		mgr.stateFilename = fn
		pcapOverIPEndpoints = pcapOverIPEndpointsTemp
		stateTimestamp = s.Saved
		cachedKnownPcapData = s.Pcaps
	}

	mgr.builder, err = builder.New(pcapDir, indexDir, snapshotDir, cachedKnownPcapData)
	if err != nil {
		return nil, err
	}
	if len(mgr.builder.KnownPcaps()) != len(cachedKnownPcapData) {
		if err := mgr.saveState(); err != nil {
			return nil, fmt.Errorf("unable to save state: %w", err)
		}
	}
	mgr.pcapOverIPPackets = make(chan pcapOverIPPacket, 100)
	mgr.pcapOverIPCmd = make(chan pcapOverIPCmd, 1)

	go func() {
		for f := range mgr.jobs {
			f()
		}
	}()
	mgr.jobs <- func() {
		go mgr.pcapOverIPPacketHandler()
		mgr.startTaggingJobIfNeeded()
		mgr.startConverterJobIfNeeded()
		mgr.startMergeJobIfNeeded()
		for a := range pcapOverIPEndpoints {
			mgr.pcapOverIPEndpoints = append(mgr.pcapOverIPEndpoints, mgr.newPcapOverIPEndpoint(ctx, a))
		}
	}
	return &mgr, nil
}

func (t tag) referencedTags() []string {
	m := map[string]struct{}{}
	for _, i := range [2][]string{t.features.MainTags, t.features.SubQueryTags} {
		for _, v := range i {
			m[v] = struct{}{}
		}
	}
	return maps.Keys(m)
}

func (t tag) converterNames() []string {
	converterNames := make([]string, len(t.converters))
	for i, converter := range t.converters {
		converterNames[i] = converter.Name()
	}
	return converterNames
}

func (mgr *Manager) Close() {
	if mgr.watcher != nil {
		if err := mgr.watcher.Close(); err != nil {
			log.Printf("Failed to close watcher: %v", err)
		}
	}
	c := make(chan struct{})
	mgr.jobs <- func() {
		for _, converter := range mgr.converters {
			if err := converter.Close(); err != nil {
				log.Printf("Failed to close converter %q: %v", converter.Name(), err)
			}
		}
		for ch, l := range mgr.listeners {
			if l.active == 0 {
				delete(mgr.listeners, ch)
				close(ch)
			}
			close(l.close)
		}
		for _, e := range mgr.pcapOverIPEndpoints {
			e.cancel()
		}
		mgr.pcapOverIPCmd <- pcapOverIPCmdClose
		close(c)
	}
	<-c
}

func (mgr *Manager) saveState() error {
	j := stateFile{
		Saved:                    time.Now(),
		Pcaps:                    mgr.builder.KnownPcaps(),
		PcapProcessorWebhookUrls: mgr.pcapProcessorWebhookUrls,
		PcapOverIPEndpoints:      make([]string, 0, len(mgr.pcapOverIPEndpoints)),
	}
	for _, e := range mgr.pcapOverIPEndpoints {
		j.PcapOverIPEndpoints = append(j.PcapOverIPEndpoints, e.Address)
	}
	for n, t := range mgr.tags {
		j.Tags = append(j.Tags, struct {
			Name       string
			Definition string
			Matches    []uint64
			Color      string
			Converters []string
		}{
			Name:       n,
			Definition: t.definition,
			Matches:    t.Matches.Mask(),
			Color:      t.color,
			Converters: t.converterNames(),
		})
	}
	fn := tools.MakeFilename(mgr.StateDir, "state.json")
	f, err := os.Create(fn)
	if err != nil {
		return err
	}
	if err := json.NewEncoder(f).Encode(&j); err != nil {
		f.Close()
		return err
	}
	if err := f.Close(); err != nil {
		return err
	}
	if mgr.stateFilename != "" {
		if err := os.Remove(mgr.stateFilename); err != nil {
			log.Printf("Unable to delete old statefile %q: %v", mgr.stateFilename, err)
		}
	}
	mgr.stateFilename = fn
	return nil
}

func (mgr *Manager) inheritTagUncertainty() {
	resolvedTags := map[string]struct{}{}
	for len(resolvedTags) != len(mgr.tags) {
	outer:
		for tn, ti := range mgr.tags {
			if _, ok := resolvedTags[tn]; ok {
				continue
			}
			for _, rtn := range ti.referencedTags() {
				if _, ok := resolvedTags[rtn]; !ok {
					continue outer
				}
			}
			resolvedTags[tn] = struct{}{}
			if len(ti.features.MainTags) == 0 && len(ti.features.SubQueryTags) == 0 {
				continue
			}
			fullyInvalidated := false
			for _, rtn := range ti.features.SubQueryTags {
				if !mgr.tags[rtn].Uncertain.IsZero() {
					//TODO: is a matching stream really uncertain?
					ti.Uncertain = mgr.allStreams
					fullyInvalidated = true
					break
				}
			}
			if !fullyInvalidated {
				ti.Uncertain = ti.Uncertain.Copy()
				for _, rtn := range ti.features.MainTags {
					ti.Uncertain.Or(mgr.tags[rtn].Uncertain)
				}
			}
			mgr.tags[tn] = ti
		}
	}
}

func (mgr *Manager) invalidateTags(updatedStreams, resetStreams, addedStreams bitmask.LongBitmask) {
	for tn, ti := range mgr.tags {
		tin := *ti
		if ti.features.SubQueryFeatures != 0 {
			//TODO: is a matching stream really uncertain?
			tin.Uncertain = mgr.allStreams
		} else if ti.features.MainFeatures&^query.FeatureFilterID == 0 {
			continue
		} else {
			tin.Uncertain = ti.Uncertain.Copy()
			tin.Uncertain.Or(addedStreams)
			tin.Uncertain.Or(resetStreams)
			if ti.features.MainFeatures&(query.FeatureFilterData|query.FeatureFilterTimeAbsolute|query.FeatureFilterTimeRelative) != 0 {
				tin.Uncertain.Or(updatedStreams)
			}
		}
		mgr.tags[tn] = &tin
	}
	mgr.inheritTagUncertainty()
}

func (mgr *Manager) importPcapJob(filenames []string, nextStreamID uint64, existingIndexes []*index.Reader, existingIndexesReleaser indexReleaser) {
	processedFiles, usedNewStreamIDs, createdIndexes, updatedStreams, resetStreams, addedStreams, err := mgr.builder.FromPcap(mgr.PcapDir, filenames, existingIndexes)
	if err != nil {
		log.Printf("importPcapJob(%q) failed: %s", filenames, err)
	}
	allStreams := bitmask.LongBitmask{}
	nextStreamID += usedNewStreamIDs
	if nextStreamID != 0 {
		allStreams.Set(uint(nextStreamID - 1))
		for i := uint64(0); i < nextStreamID; i++ {
			allStreams.Set(uint(i))
		}
	}
	newStreamCount := 0
	newPacketCount := 0
	for _, idx := range createdIndexes {
		newStreamCount += idx.StreamCount()
		newPacketCount += idx.PacketCount()
	}
	mgr.jobs <- func() {
		mgr.allStreams = allStreams
		existingIndexesReleaser.release(mgr)
		// add new indexes if some were created
		if len(createdIndexes) > 0 {
			mgr.indexes = append(mgr.indexes, createdIndexes...)
			mgr.nStreamRecords += newStreamCount
			mgr.nPacketRecords += newPacketCount
			mgr.nextStreamID = nextStreamID
			mgr.lock(createdIndexes)
			mgr.updatedStreamsDuringTaggingJob.Or(*updatedStreams)
			mgr.resetStreamsDuringTaggingJob.Or(*resetStreams)
			mgr.addedStreamsDuringTaggingJob.Or(*addedStreams)
			mgr.invalidateTags(*updatedStreams, *resetStreams, *addedStreams)
			mgr.invalidateConverters(updatedStreams)
		}
		// remove finished job from queue
		mgr.importJobs = mgr.importJobs[processedFiles:]
		// start new import job if there are more queued
		if len(mgr.importJobs) >= 1 {
			idxs, rel := mgr.getIndexesCopy(0)
			go mgr.importPcapJob(mgr.importJobs[:], mgr.nextStreamID, idxs, rel)
		} else {
			mgr.pcapOverIPCmd <- pcapOverIPCmdFlush
		}
		mgr.startTaggingJobIfNeeded()
		mgr.startConverterJobIfNeeded()
		mgr.startMergeJobIfNeeded()
		if err := mgr.saveState(); err != nil {
			log.Printf("importPcapJob(%q) failed to save state file: %s", filenames, err)
		}
		mgr.event(Event{
			Type: "pcapProcessed",
			PcapStats: &PcapStatistics{
				PcapCount:         len(mgr.builder.KnownPcaps()),
				ImportJobCount:    len(mgr.importJobs),
				StreamCount:       int(mgr.nextStreamID),
				PacketCount:       int(mgr.builder.PacketCount()),
				IndexCount:        len(mgr.indexes),
				StreamRecordCount: mgr.nStreamRecords,
				PacketRecordCount: mgr.nPacketRecords,
			},
		})
		mgr.triggerPcapProcessedWebhooks(filenames[:processedFiles])
	}
}

func (mgr *Manager) startMergeJobIfNeeded() {
	if mgr.mergeJobRunning || mgr.taggingJobRunning || mgr.converterJobRunning {
		return
	}
	// only merge if all tags are on the newest version, prioritize updating tags
	for _, t := range mgr.tags {
		if !t.Uncertain.IsZero() {
			return
		}
	}
	nStreams := mgr.nStreamRecords
	for i, idx := range mgr.indexes {
		c := idx.StreamCount()
		nStreams -= c
		if i >= mgr.nUnmergeableIndexes && c < nStreams {
			mgr.mergeJobRunning = true
			indexes, indexesReleaser := mgr.getIndexesCopy(i)
			go mgr.mergeIndexesJob(i, indexes, indexesReleaser)
			return
		}
	}
}

func (mgr *Manager) startTaggingJobIfNeeded() {
	if mgr.taggingJobRunning {
		return
	}
outer:
	for n, t := range mgr.tags {
		if t.Uncertain.IsZero() {
			continue
		}
		for _, tn := range t.referencedTags() {
			if !mgr.tags[tn].Uncertain.IsZero() {
				continue outer
			}
		}
		tagDetails := make(map[string]query.TagDetails)
		for _, tn := range t.referencedTags() {
			tagDetails[tn] = mgr.tags[tn].TagDetails
		}
		mgr.updatedStreamsDuringTaggingJob = bitmask.LongBitmask{}
		mgr.resetStreamsDuringTaggingJob = bitmask.LongBitmask{}
		mgr.addedStreamsDuringTaggingJob = bitmask.LongBitmask{}
		mgr.taggingJobRunning = true
		indexes, releaser := mgr.getIndexesCopy(0)
		converters := make(map[string]index.ConverterAccess)
		for converterName, converter := range mgr.converters {
			converters[converterName] = converter
		}
		go mgr.updateTagJob(n, *t, tagDetails, converters, indexes, releaser)
		return
	}
}

func (mgr *Manager) mergeIndexesJob(offset int, indexes []*index.Reader, releaser indexReleaser) {
	mergedIndexes, err := index.Merge(mgr.IndexDir, indexes)
	if err != nil {
		indexFilenames := []string{}
		for _, i := range indexes {
			indexFilenames = append(indexFilenames, i.Filename())
		}
		log.Printf("mergeIndexesJob(%d, [%q]) failed: %s", offset, indexFilenames, err)
	}
	streamsDiff, packetsDiff := 0, 0
	for _, idx := range mergedIndexes {
		streamsDiff += idx.StreamCount()
		packetsDiff += idx.PacketCount()
	}
	for _, idx := range indexes {
		streamsDiff -= idx.StreamCount()
		packetsDiff -= idx.PacketCount()
	}
	mgr.jobs <- func() {
		// replace old indexes if successfully created
		if len(mergedIndexes) == 0 || err != nil {
			mgr.nUnmergeableIndexes++
		} else {
			rel := indexReleaser(mgr.indexes[offset : offset+len(indexes)])
			rel.release(mgr)
			mgr.lock(mergedIndexes)
			mgr.indexes = append(mgr.indexes[:offset], append(mergedIndexes, mgr.indexes[offset+len(indexes):]...)...)
			mgr.nUnmergeableIndexes += len(mergedIndexes) - 1
			mgr.nStreamRecords += streamsDiff
			mgr.nPacketRecords += packetsDiff
		}
		mgr.mergeJobRunning = false
		mgr.startMergeJobIfNeeded()
		releaser.release(mgr)
		mgr.event(Event{
			Type: "indexesMerged",
			PcapStats: &PcapStatistics{
				PcapCount:         len(mgr.builder.KnownPcaps()),
				ImportJobCount:    len(mgr.importJobs),
				StreamCount:       int(mgr.nextStreamID),
				PacketCount:       int(mgr.builder.PacketCount()),
				IndexCount:        len(mgr.indexes),
				StreamRecordCount: mgr.nStreamRecords,
				PacketRecordCount: mgr.nPacketRecords,
			},
		})
	}
}

func (mgr *Manager) updateTagJob(name string, t tag, tagDetails map[string]query.TagDetails, converters map[string]index.ConverterAccess, indexes []*index.Reader, releaser indexReleaser) {
	err := func() error {
		q, err := query.Parse(t.definition)
		if err != nil {
			return err
		}
		streams, _, _, err := index.SearchStreams(context.Background(), indexes, &t.Uncertain, q.ReferenceTime, q.Conditions, nil, []query.Sorting{{Key: query.SortingKeyID, Dir: query.SortingDirAscending}}, 0, 0, tagDetails, converters, false)
		if err != nil {
			return err
		}
		t.Matches = t.Matches.Copy()
		t.Matches.Sub(t.Uncertain)
		for _, s := range streams {
			t.Matches.Set(uint(s.ID()))
		}
		return nil
	}()
	if err != nil {
		log.Printf("updateTagJob failed: %q", err)
		t.Matches = bitmask.LongBitmask{}
	}
	t.Uncertain = bitmask.LongBitmask{}
	mgr.jobs <- func() {
		// don't touch the tag if it was modified
		if ot, ok := mgr.tags[name]; ok && ot.definition == t.definition {
			t.color = ot.color
			t.converters = ot.converters
			t.referencedBy = ot.referencedBy
			for _, converter := range t.converters {
				mgr.streamsToConvert[converter.Name()].Or(t.Matches)
			}
			mgr.tags[name] = &t
			if !(mgr.updatedStreamsDuringTaggingJob.IsZero() && mgr.resetStreamsDuringTaggingJob.IsZero() && mgr.addedStreamsDuringTaggingJob.IsZero()) {
				mgr.invalidateTags(mgr.updatedStreamsDuringTaggingJob, mgr.resetStreamsDuringTaggingJob, mgr.addedStreamsDuringTaggingJob)
			}
			if err := mgr.saveState(); err != nil {
				log.Printf("updateTagJob failed, unable to save state: %q", err)
			}
		}
		mgr.taggingJobRunning = false
		mgr.startTaggingJobIfNeeded()
		mgr.startConverterJobIfNeeded()
		mgr.startMergeJobIfNeeded()
		releaser.release(mgr)
		mgr.event(Event{
			Type: "tagEvaluated",
			Tag:  makeTagInfo(name, &t),
		})
	}
}

func (mgr *Manager) ImportPcaps(filenames []string) {
	if len(filenames) == 0 {
		return
	}
	mgr.jobs <- func() {
		//add job to be processed by importer goroutine
		mgr.importJobs = append(mgr.importJobs, filenames...)
		//start import job when none running
		if len(mgr.importJobs) == len(filenames) {
			indexes, releaser := mgr.getIndexesCopy(0)
			go mgr.importPcapJob(mgr.importJobs[:len(filenames)], mgr.nextStreamID, indexes, releaser)
		}
		mgr.event(Event{
			Type: "pcapArrived",
		})
	}
}

func (mgr *Manager) getIndexesCopy(start int) ([]*index.Reader, indexReleaser) {
	indexes := append([]*index.Reader(nil), mgr.indexes[start:]...)
	return indexes, mgr.lock(indexes)
}

func (mgr *Manager) SetClientConfig(config ClientConfig) {
	c := make(chan struct{})
	mgr.jobs <- func() {
		mgr.clientConfig = config

		mgr.event(Event{
			Type:   "configUpdated",
			Config: &config,
		})
		close(c)
	}

	<-c
}

func (mgr *Manager) ClientConfig() ClientConfig {
	c := make(chan ClientConfig)
	mgr.jobs <- func() {
		c <- mgr.clientConfig
		close(c)
	}
	res := <-c
	return res
}

func (mgr *Manager) Status() Statistics {
	c := make(chan Statistics)
	mgr.jobs <- func() {
		locks := uint(0)
		for _, n := range mgr.usedIndexes {
			locks += n
		}
		c <- Statistics{
			IndexCount:          len(mgr.indexes),
			IndexLockCount:      locks,
			PcapCount:           len(mgr.builder.KnownPcaps()),
			ImportJobCount:      len(mgr.importJobs),
			StreamRecordCount:   mgr.nStreamRecords,
			PacketRecordCount:   mgr.nPacketRecords,
			StreamCount:         int(mgr.nextStreamID),
			PacketCount:         int(mgr.builder.PacketCount()),
			MergeJobRunning:     mgr.mergeJobRunning,
			TaggingJobRunning:   mgr.taggingJobRunning,
			ConverterJobRunning: mgr.converterJobRunning,
		}
		close(c)
	}
	res := <-c
	return res
}

func (mgr *Manager) KnownPcaps() []pcapmetadata.PcapInfo {
	c := make(chan []pcapmetadata.PcapInfo)
	mgr.jobs <- func() {
		r := []pcapmetadata.PcapInfo{}
		for _, p := range mgr.builder.KnownPcaps() {
			r = append(r, *p)
		}
		c <- r
		close(c)
	}
	res := <-c
	return res
}

func makeTagInfo(name string, t *tag) *TagInfo {
	m := t.Matches.Copy()
	m.Sub(t.Uncertain)
	definition := t.definition
	if _, _, mark := parseTagName(name); mark {
		definition = "..."
	}
	return &TagInfo{
		Name:           name,
		Definition:     definition,
		Color:          t.color,
		MatchingCount:  uint(m.OnesCount()),
		UncertainCount: uint(t.Uncertain.OnesCount()),
		Referenced:     len(t.referencedBy) != 0,
		Converters:     t.converterNames(),
	}
}

func (mgr *Manager) ListTags() []TagInfo {
	c := make(chan []TagInfo)
	mgr.jobs <- func() {
		res := []TagInfo{}
		for name, t := range mgr.tags {
			res = append(res, *makeTagInfo(name, t))
		}
		sort.Slice(res, func(i, j int) bool {
			return res[i].Name < res[j].Name
		})
		c <- res
		close(c)
	}
	return <-c
}

func parseTagName(fullName string) (typ, name string, isMark bool) {
	ok := false
	typ, name, ok = strings.Cut(fullName, "/")
	if !ok {
		return "", "", false
	}
	isMark = typ == "mark" || typ == "generated"
	if typ != "tag" && typ != "service" && !isMark {
		return "", "", false
	}
	return
}

func (mgr *Manager) AddTag(name, color, queryString string) error {
	typ, sub, isMark := parseTagName(name)
	if typ == "" {
		return errors.New("invalid tag name (need a 'tag/', 'service/', 'mark/' or 'generated/' prefix)")
	}
	if sub == "" {
		return errors.New("invalid tag name (prefix only not allowed)")
	}
	q, err := query.Parse(queryString)
	if err != nil {
		return err
	}
	features := q.Conditions.Features()
	if (features.MainFeatures|features.SubQueryFeatures)&query.FeatureFilterTimeRelative != 0 {
		return errors.New("relative times not yet supported in tags")
	}
	if q.Grouping != nil {
		return errors.New("grouping not allowed in tags")
	}
	nt := &tag{
		TagDetails: query.TagDetails{
			Conditions: q.Conditions,
		},
		definition:   queryString,
		features:     features,
		color:        color,
		referencedBy: make(map[string]struct{}),
	}
	for _, tn := range nt.referencedTags() {
		if tn == name {
			return errors.New("self reference not allowed in tags")
		}
	}
	if isMark {
		if _, ok := q.Conditions.StreamIDs(0); !ok {
			return errors.New("tags of type `mark` have to only contain an `id` filter")
		}
	}
	c := make(chan error)
	mgr.jobs <- func() {
		err := func() error {
			if _, ok := mgr.tags[name]; ok {
				return errors.New("tag already exists")
			}
			// check if all referenced tags exist
			for _, t := range nt.referencedTags() {
				if _, ok := mgr.tags[t]; !ok {
					return fmt.Errorf("unknown referenced tag %q", t)
				}
			}
			mgr.tags[name] = nt
			if isMark {
				nt.Matches, _ = q.Conditions.StreamIDs(mgr.nextStreamID)
			} else {
				nt.Uncertain = mgr.allStreams
				mgr.startTaggingJobIfNeeded()
			}
			mgr.event(Event{
				Type: "tagAdded",
				Tag:  makeTagInfo(name, nt),
			})
			for _, tn := range nt.referencedTags() {
				t := mgr.tags[tn]
				t.referencedBy[name] = struct{}{}
				if len(t.referencedBy) == 1 {
					mgr.event(Event{
						Type: "tagUpdated",
						Tag:  makeTagInfo(tn, t),
					})
				}
			}
			return mgr.saveState()
		}()
		c <- err
		close(c)
	}
	return <-c
}

func (mgr *Manager) DelTag(name string) error {
	c := make(chan error)
	mgr.jobs <- func() {
		err := func() error {
			tag, ok := mgr.tags[name]
			if !ok {
				return fmt.Errorf("unknown tag %q", name)
			}
			if len(tag.referencedBy) != 0 {
				return fmt.Errorf("tag %q still references the tag to be deleted", maps.Keys(tag.referencedBy)[0])
			}
			// remove converter results of attached converters from cache
			if len(tag.converters) > 0 {
				for _, converter := range tag.converters {
					if err := mgr.detachConverterFromTag(tag, name, converter); err != nil {
						return err
					}
				}
			}
			delete(mgr.tags, name)
			mgr.event(Event{
				Type: "tagDeleted",
				Tag: &TagInfo{
					Name:       name,
					Converters: []string{},
				},
			})
			for _, tn := range tag.referencedTags() {
				t := mgr.tags[tn]
				delete(t.referencedBy, name)
				if len(t.referencedBy) != 0 {
					continue
				}
				mgr.event(Event{
					Type: "tagUpdated",
					Tag:  makeTagInfo(tn, t),
				})
			}
			return mgr.saveState()
		}()
		c <- err
		close(c)
	}
	return <-c
}

func UpdateTagOperationMarkAddStream(streams []uint64) UpdateTagOperation {
	s := make([]uint64, 0, len(streams))
	s = append(s, streams...)
	return func(i *updateTagOperationInfo) {
		i.markTagAddStreams = s
	}
}

func UpdateTagOperationMarkDelStream(streams []uint64) UpdateTagOperation {
	s := make([]uint64, 0, len(streams))
	s = append(s, streams...)
	return func(i *updateTagOperationInfo) {
		i.markTagDelStreams = s
	}
}

func UpdateTagOperationUpdateColor(color string) UpdateTagOperation {
	return func(i *updateTagOperationInfo) {
		i.color = color
	}
}

func UpdateTagOperationUpdateQuery(query string) UpdateTagOperation {
	return func(i *updateTagOperationInfo) {
		i.query = &query
	}
}

func UpdateTagOperationUpdateName(name string) UpdateTagOperation {
	return func(i *updateTagOperationInfo) {
		i.name = name
	}
}

func UpdateTagOperationSetConverter(converterNames []string) UpdateTagOperation {
	return func(i *updateTagOperationInfo) {
		i.setConverterNames = converterNames
		i.convertersUpdated = true
	}
}

func (mgr *Manager) UpdateTag(name string, operation UpdateTagOperation) error {
	info := updateTagOperationInfo{convertersUpdated: false}
	operation(&info)
	maxUsedStreamID := uint64(0)
	if len(info.markTagAddStreams) != 0 || len(info.markTagDelStreams) != 0 {
		if !(strings.HasPrefix(name, "mark/") || strings.HasPrefix(name, "generated/")) {
			return fmt.Errorf("tag %q is not of type 'mark' or 'generated'", name)
		}
		for _, s := range info.markTagAddStreams {
			if maxUsedStreamID <= s {
				maxUsedStreamID = s + 1
			}
		}
		for _, s := range info.markTagDelStreams {
			if maxUsedStreamID <= s {
				maxUsedStreamID = s + 1
			}
		}
		if maxUsedStreamID == 0 {
			// no operation
			return nil
		}
		maxUsedStreamID--
	}
	var newTag *tag
	if info.query != nil {
		q, err := query.Parse(*info.query)
		if err != nil {
			return err
		}
		features := q.Conditions.Features()
		if (features.MainFeatures|features.SubQueryFeatures)&query.FeatureFilterTimeRelative != 0 {
			return errors.New("relative times not yet supported in tags")
		}
		if q.Grouping != nil {
			return errors.New("grouping not allowed in tags")
		}
		newTag = &tag{
			TagDetails: query.TagDetails{
				Conditions: q.Conditions,
			},
			definition: *info.query,
			features:   features,
		}
		for _, tn := range newTag.referencedTags() {
			if tn == name {
				return errors.New("self reference not allowed in tags")
			}
		}
		if strings.HasPrefix(name, "mark/") {
			if _, ok := q.Conditions.StreamIDs(0); !ok {
				return errors.New("tags of type `mark` have to only contain an `id` filter")
			}
		}
	}
	c := make(chan error)
	mgr.jobs <- func() {
		err := func() error {
			tag, ok := mgr.tags[name]
			if !ok {
				return fmt.Errorf("unknown tag %q", name)
			}
			if info.color != "" {
				tag.color = info.color
			}
			if newTag != nil {
				newTag.color = tag.color
				newTag.converters = tag.converters
				newTag.referencedBy = tag.referencedBy
				newTag.Uncertain = mgr.allStreams
				onlyBefore := map[string]struct{}{}
				onlyAfter := map[string]struct{}{}
				for _, rtn := range tag.referencedTags() {
					onlyBefore[rtn] = struct{}{}
				}
				for _, rtn := range newTag.referencedTags() {
					if _, ok := onlyBefore[rtn]; ok {
						delete(onlyBefore, rtn)
					} else {
						onlyAfter[rtn] = struct{}{}
					}
				}
				for rtn := range onlyBefore {
					rt := mgr.tags[rtn]
					delete(rt.referencedBy, name)
					if len(rt.referencedBy) == 0 {
						mgr.event(Event{
							Type: "tagUpdated",
							Tag:  makeTagInfo(rtn, rt),
						})
					}
				}
				for rtn := range onlyAfter {
					rt := mgr.tags[rtn]
					rt.referencedBy[name] = struct{}{}
					if len(rt.referencedBy) == 1 {
						mgr.event(Event{
							Type: "tagUpdated",
							Tag:  makeTagInfo(rtn, rt),
						})
					}
				}
				tag = newTag
				mgr.tags[name] = tag
				mgr.inheritTagUncertainty()
				mgr.startTaggingJobIfNeeded()
				mgr.startConverterJobIfNeeded()
			}
			if info.convertersUpdated {
				// detach deselected converters from tag
				for _, converter := range tag.converters {
					if slices.Contains(info.setConverterNames, converter.Name()) {
						continue
					}
					if err := mgr.detachConverterFromTag(tag, name, converter); err != nil {
						return fmt.Errorf("failed to detach converter %q from tag %q: %w", converter.Name(), name, err)
					}
				}
				// attach new converters to tag
				converterNames := tag.converterNames()
				for _, converterName := range info.setConverterNames {
					if slices.Contains(converterNames, converterName) {
						continue
					}
					if converter, ok := mgr.converters[converterName]; !ok {
						return fmt.Errorf("unknown converter %q", converterName)
					} else {
						if err := mgr.attachConverterToTag(tag, name, converter); err != nil {
							return fmt.Errorf("failed to attach converter %q to tag %q: %w", converterName, name, err)
						}
					}
				}
				mgr.startConverterJobIfNeeded()
			}
			if maxUsedStreamID != 0 {
				if maxUsedStreamID >= mgr.nextStreamID {
					return fmt.Errorf("unknown stream id %d", maxUsedStreamID)
				}
				newTag := *tag
				newTag.Matches = tag.Matches.Copy()
				newTag.Uncertain = tag.Uncertain.Copy()
				// update mark streamid tag matches without parsing the definition again
				// this is a bit hacky but it is much faster than parsing the definition of long mark tags again
				if len(info.markTagAddStreams) != 0 {
					b := strings.Builder{}
					b.WriteString("id:")
					for _, s := range info.markTagAddStreams {
						if newTag.Matches.IsSet(uint(s)) {
							continue
						}
						newTag.Matches.Set(uint(s))
						newTag.Uncertain.Set(uint(s))
						b.WriteString(fmt.Sprintf("%d,", s))

						for _, converter := range newTag.converters {
							mgr.streamsToConvert[converter.Name()].Set(uint(s))
						}
					}
					if b.Len() != len("id:") {
						markQuery := b.String()
						markQuery = markQuery[:len(markQuery)-1]
						if q, err := query.Parse(markQuery); err == nil {
							newTag.Conditions = newTag.Conditions.Or(q.Conditions)
						}
						if newTag.definition == "id:-1" {
							newTag.definition = markQuery
						} else {
							newTag.definition = fmt.Sprintf("%s,%s", newTag.definition, markQuery[3:])
						}
					}
				}
				if len(info.markTagDelStreams) != 0 {
					for _, s := range info.markTagDelStreams {
						if !newTag.Matches.IsSet(uint(s)) {
							continue
						}
						newTag.Matches.Unset(uint(s))
						newTag.Uncertain.Set(uint(s))
						// TODO: invalidate converter cache for this stream
					}
					b := strings.Builder{}
					b.WriteString("id:")
					for i := uint(0); newTag.Matches.Next(&i); i++ {
						b.WriteString(fmt.Sprintf("%d,", i))
					}
					if b.Len() == len("id:") {
						newTag.definition = "id:-1"
						newTag.Conditions = nil
					} else {
						markQuery := b.String()
						markQuery = markQuery[:len(markQuery)-1]
						if q, err := query.Parse(markQuery); err == nil {
							newTag.Conditions = q.Conditions
							newTag.definition = markQuery
						}
					}
				}
				tag = &newTag
				mgr.tags[name] = tag
				mgr.inheritTagUncertainty()
				mgr.tags[name].Uncertain = bitmask.LongBitmask{}
				mgr.startTaggingJobIfNeeded()
				mgr.startConverterJobIfNeeded()
			}
			if info.name != "" {
				oldTyp, _, _ := parseTagName(name)
				newTyp, newSub, _ := parseTagName(info.name)
				if newTyp != oldTyp {
					return errors.New("invalid tag name (can't change type of tag)")
				}
				if newSub == "" {
					return errors.New("invalid tag name (prefix only not allowed)")
				}
				if _, ok := mgr.tags[info.name]; ok {
					return fmt.Errorf("tag %q already exists", info.name)
				}
				if len(tag.referencedBy) != 0 {
					return fmt.Errorf("tag %q still references the tag to be renamed", maps.Keys(tag.referencedBy)[0])
				}
				delete(mgr.tags, name)
				mgr.tags[info.name] = tag
				for _, rtn := range tag.referencedTags() {
					rt := mgr.tags[rtn]
					delete(rt.referencedBy, name)
					rt.referencedBy[info.name] = struct{}{}
				}

				mgr.event(Event{
					Type: "tagDeleted",
					Tag: &TagInfo{
						Name:       name,
						Converters: []string{},
					},
				})
				mgr.event(Event{
					Type: "tagAdded",
					Tag:  makeTagInfo(info.name, tag),
				})
			} else {
				mgr.event(Event{
					Type: "tagUpdated",
					Tag:  makeTagInfo(name, tag),
				})
			}
			return mgr.saveState()
		}()
		c <- err
		close(c)
	}
	return <-c
}

func (mgr *Manager) lock(indexes []*index.Reader) indexReleaser {
	for _, i := range indexes {
		mgr.usedIndexes[i]++
	}
	return indexReleaser(append([]*index.Reader(nil), indexes...))
}

// release all contained indexes from within the mgr goroutine
func (r *indexReleaser) release(mgr *Manager) {
	for _, i := range *r {
		mgr.usedIndexes[i]--
		if mgr.usedIndexes[i] == 0 {
			delete(mgr.usedIndexes, i)
			i.Close()
			os.Remove(i.Filename())
		}
	}
}

func (mgr *Manager) startConverterJobIfNeeded() {
	if mgr.converterJobRunning {
		return
	}
	activeConverters := []*converters.CachedConverter(nil)
	streamsToConvert := []*bitmask.LongBitmask(nil)

	// TODO: split this into smaller chunks so that we can abort long running jobs
	//       when a converter gets detached from a tag while it is running
	for converterName, converter := range mgr.converters {
		streams := mgr.streamsToConvert[converterName]
		if streams.IsZero() {
			continue
		}
		mgr.streamsToConvert[converterName] = &bitmask.LongBitmask{}
		streamsToConvert = append(streamsToConvert, streams)
		activeConverters = append(activeConverters, converter)
	}
	if len(activeConverters) == 0 {
		return
	}
	indexes, releaser := mgr.getIndexesCopy(0)
	go mgr.convertStreamJob(activeConverters, streamsToConvert, indexes, releaser)
	mgr.converterJobRunning = true
}

func (mgr *Manager) convertStreamJob(allConverters []*converters.CachedConverter, allStreamIDs []*bitmask.LongBitmask, indexes []*index.Reader, releaser indexReleaser) {
	type job struct {
		streamID  uint64
		converter int
	}
	jobs := []job(nil)
	for i, streamIDs := range allStreamIDs {
		for streamID := uint(0); streamIDs.Next(&streamID); streamID++ {
			jobs = append(jobs, job{uint64(streamID), i})
		}
	}
	sort.Slice(jobs, func(i, j int) bool {
		a, b := jobs[i], jobs[j]
		if a.streamID != b.streamID {
			return a.streamID < b.streamID
		}
		// "randomize" the order of the converters
		offset := int(a.streamID)
		return (a.converter+offset)%len(allConverters) < b.converter
	})

	freeJobsGlobal := 0
	freeJobs := []int(nil)
	for _, converter := range allConverters {
		maxProcessCount := converter.MaxProcessCount()
		freeJobs = append(freeJobs, maxProcessCount)
		freeJobsGlobal += maxProcessCount
	}
	if numCPUs := runtime.NumCPU(); freeJobsGlobal > numCPUs {
		freeJobsGlobal = numCPUs
	}
	maxJobsGlobal := freeJobsGlobal
	type result struct {
		job job
		err error
	}
	alreadyCached := errors.New("alreadyCached")
	results := make(chan result, freeJobsGlobal)
	failedJobs := make(map[job]struct{})
	for jobIDs := []int(nil); len(jobs) != 0 || freeJobsGlobal != maxJobsGlobal; {
		jobIDs = jobIDs[:0]
		for i, job := range jobs {
			if freeJobs[job.converter] == 0 {
				continue
			}
			jobIDs = append(jobIDs, i)

			freeJobs[job.converter]--
			freeJobsGlobal--
			if freeJobsGlobal == 0 {
				break
			}
		}
		for numDeleted, jobID := range jobIDs {
			jobID -= numDeleted
			job := jobs[jobID]
			jobs = append(jobs[:jobID], jobs[jobID+1:]...)

			// Convert the stream
			go func() {
				converter := allConverters[job.converter]
				if converter.Contains(job.streamID) {
					results <- result{job, alreadyCached}
					return
				}
				for idxIdx := len(indexes) - 1; idxIdx >= 0; idxIdx-- {
					index := indexes[idxIdx]

					// Load the stream from the index
					stream, err := index.StreamByID(job.streamID)
					if err != nil {
						results <- result{job, err}
						return
					}
					// The stream isn't in this index file
					if stream == nil {
						continue
					}
					_, _, _, _, err = converter.Data(stream, false)
					results <- result{job, err}
					return
				}
			}()
		}

		handleResult := func(res result) {
			freeJobs[res.job.converter]++
			freeJobsGlobal++
			switch res.err {
			case nil:
				return
			default:
				log.Printf("Error converting stream %d with converter %q: %v", res.job.streamID, allConverters[res.job.converter].Name(), res.err)
				if _, ok := failedJobs[res.job]; !ok {
					failedJobs[res.job] = struct{}{}
					jobs = append(jobs, res.job)
					return
				}
				log.Printf("Discarding conversion of stream %d with converter %q because it failed twice", res.job.streamID, allConverters[res.job.converter].Name())
				fallthrough
			case alreadyCached:
				allStreamIDs[res.job.converter].Unset(uint(res.job.streamID))
			}
		}
		handleResult(<-results)
	outer:
		for {
			select {
			case res := <-results:
				handleResult(res)
			default:
				break outer
			}
		}
	}

	mgr.jobs <- func() {
		mgr.converterJobRunning = false

		for i, converter := range allConverters {
			// The converter was removed while we were running.
			// Discard the result.
			if _, ok := mgr.converters[converter.Name()]; !ok {
				if err := converter.Reset(); err != nil {
					log.Printf("error while resetting converter %q after discarding results: %v", converter.Name(), err)
				}
				continue
			}

			// Mark the converted streams as uncertain on all tags using a data: filter
			// The tag could match on the converted data now.
			for _, tag := range mgr.tags {
				// TODO: Only tag again if the tag matches converted data
				if tag.features.MainFeatures&query.FeatureFilterData == 0 && tag.features.SubQueryFeatures&query.FeatureFilterData == 0 {
					continue
				}
				tag.Uncertain.Or(*allStreamIDs[i])
			}
			mgr.updatedStreamsDuringTaggingJob.Or(*allStreamIDs[i])
			mgr.event(Event{
				Type:      "converterCompleted",
				Converter: converter.Statistics(),
			})
		}
		mgr.inheritTagUncertainty()
		mgr.startTaggingJobIfNeeded()
		mgr.startConverterJobIfNeeded()
		releaser.release(mgr)
	}
}

func (mgr *Manager) invalidateConverters(updatedStreams *bitmask.LongBitmask) {
	for _, converter := range mgr.converters {
		invalidatedStreams := converter.InvalidateChangedStreams(updatedStreams)
		mgr.streamsToConvert[converter.Name()].Or(invalidatedStreams)
	}
}

func (mgr *Manager) startMonitoringConverters(watcher *fsnotify.Watcher) {
	go func() {
		var (
			// Wait 500ms for new events; each new event resets the timer.
			waitFor = 500 * time.Millisecond

			// Keep track of the timers, as path → timer.
			mu     sync.Mutex
			timers = make(map[string]*time.Timer)
		)
		for {
			select {
			case err, ok := <-watcher.Errors:
				if !ok {
					return
				}
				log.Println("error:", err)

			case event, ok := <-watcher.Events:
				if !ok {
					return
				}
				log.Println("event:", event)

				if event.Has(fsnotify.Remove) || event.Has(fsnotify.Rename) {
					mgr.jobs <- func() {
						if err := mgr.removeConverter(event.Name); err != nil {
							log.Printf("error while removing converter: %v", err)
						}
						name := strings.TrimSuffix(filepath.Base(event.Name), filepath.Ext(event.Name))
						mgr.event(Event{
							Type: "converterDeleted",
							Converter: &converters.Statistics{
								Name:      name,
								Processes: []converters.ProcessStats{},
							},
						})
					}
				}

				if !event.Has(fsnotify.Create) && !event.Has(fsnotify.Write) && !event.Has(fsnotify.Chmod) {
					continue
				}

				mu.Lock()
				timer, ok := timers[event.Name]
				mu.Unlock()

				// No timer yet, so create one.
				if !ok {
					timer = time.AfterFunc(math.MaxInt64, func() {
						mu.Lock()
						delete(timers, event.Name)
						mu.Unlock()

						mgr.jobs <- func() {
							if event.Has(fsnotify.Create) {
								fileInfo, err := os.Stat(event.Name)
								if err != nil || fileInfo.IsDir() {
									return
								}
								if err := mgr.addConverter(event.Name); err != nil {
									log.Printf("error while adding converter: %v", err)
								}
								name := strings.TrimSuffix(filepath.Base(event.Name), filepath.Ext(event.Name))
								converter := mgr.converters[name]
								mgr.event(Event{
									Type:      "converterAdded",
									Converter: converter.Statistics(),
								})
							}
							if event.Has(fsnotify.Chmod) {
								fileInfo, err := os.Stat(event.Name)
								if err != nil || fileInfo.IsDir() {
									return
								}
								if err := mgr.restartConverterProcess(event.Name); err != nil {
									log.Printf("error while restarting converter: %v", err)
								}
							}
							if event.Has(fsnotify.Write) {
								fileInfo, err := os.Stat(event.Name)
								if err != nil || fileInfo.IsDir() {
									return
								}
								if err := mgr.restartConverterProcess(event.Name); err != nil {
									log.Printf("error while restarting converter: %v", err)
								}
							}
						}
					})
					timer.Stop()

					mu.Lock()
					timers[event.Name] = timer
					mu.Unlock()
				}

				// Reset the timer for this path, so it will start again.
				timer.Reset(waitFor)
			}
		}
	}()

	err := watcher.Add(mgr.ConverterDir)
	if err != nil {
		log.Fatal(fmt.Errorf("error while adding converter dir to watcher %v: %w", mgr.ConverterDir, err))
	}
}

func (mgr *Manager) addConverter(path string) error {
	// TODO: Do we want to check this now or when we start the converter?
	if !tools.IsFileExecutable(path) {
		return fmt.Errorf("error: converter %s is not executable", path)
	}
	name := strings.TrimSuffix(filepath.Base(path), filepath.Ext(path))
	if _, ok := mgr.converters[name]; ok {
		return fmt.Errorf("error: converter %s already exists", name)
	}
	if name == "none" {
		return fmt.Errorf("error: converter %s is reserved", name)
	}
	// Converter names have to be plain ascii so we can use them in the query language easily.
	if !regexp.MustCompile(`^[a-zA-Z0-9_]+$`).MatchString(name) {
		return fmt.Errorf("error: converter %s has to be alphanumeric", name)
	}

	converter, err := converters.NewCache(name, path, mgr.IndexDir)
	if err != nil {
		return fmt.Errorf("error: failed to create converter %s: %w", name, err)
	}
	mgr.converters[name] = converter
	mgr.streamsToConvert[name] = &bitmask.LongBitmask{}
	return nil
}

func (mgr *Manager) removeConverter(path string) error {
	name := strings.TrimSuffix(filepath.Base(path), filepath.Ext(path))
	converter, ok := mgr.converters[name]
	if !ok {
		return fmt.Errorf("error: converter %s does not exist", name)
	}

	// remove converter from all tags
	for tagName, tag := range mgr.tags {
		if err := mgr.detachConverterFromTag(tag, tagName, converter); err != nil {
			return err
		}
	}

	// Stop the process if it is running and delete the cache file.
	if err := converter.Reset(); err != nil {
		return err
	}

	delete(mgr.converters, name)
	delete(mgr.streamsToConvert, name)
	return mgr.saveState()
}

func (mgr *Manager) restartConverterProcess(path string) error {
	name := strings.TrimSuffix(filepath.Base(path), filepath.Ext(path))
	converter, ok := mgr.converters[name]
	if !ok {
		if err := mgr.addConverter(path); err != nil {
			return err
		}
		converter = mgr.converters[name]
		mgr.event(Event{
			Type:      "converterAdded",
			Converter: converter.Statistics(),
		})
	}
	// Stop the process if it is running and restart it
	if err := converter.Reset(); err != nil {
		return err
	}

	// run the converter on all streams that match the tags it is attached to again
	for _, tag := range mgr.tags {
		if slices.Contains(tag.converters, converter) {
			mgr.streamsToConvert[name].Or(tag.Matches)
		}
	}
	mgr.startConverterJobIfNeeded()

	mgr.event(Event{
		Type:      "converterRestarted",
		Converter: converter.Statistics(),
	})
	return nil
}

func (mgr *Manager) attachConverterToTag(tag *tag, tagName string, converter *converters.CachedConverter) error {
	// check if converter already exists
	if slices.Contains(tag.converters, converter) {
		return nil
	}
	// assert low complexity of this tag's query
	// cannot attach converter to tag which references other tags or matches on stream data
	// because we don't want to recursively trigger converters
	// TODO: we could allow data queries if they only reference the stream's own plain data
	if tag.features.MainFeatures&query.FeatureFilterData != 0 || tag.features.SubQueryFeatures&query.FeatureFilterData != 0 || len(tag.features.MainTags) > 0 || len(tag.features.SubQueryTags) > 0 {
		return fmt.Errorf("error: cannot attach converter to tag %s because it's query is too complex", tagName)
	}

	tag.converters = append(tag.converters, converter)
	mgr.streamsToConvert[converter.Name()].Or(tag.Matches)
	mgr.event(Event{
		Type: "tagUpdated",
		Tag:  makeTagInfo(tagName, tag),
	})
	return nil
}

func (mgr *Manager) detachConverterFromTag(tag *tag, tagName string, converter *converters.CachedConverter) error {
	for i, c := range tag.converters {
		if c == converter {
			tag.converters = append(tag.converters[:i], tag.converters[i+1:]...)
			break
		}
	}
	mgr.event(Event{
		Type: "tagUpdated",
		Tag:  makeTagInfo(tagName, tag),
	})
	// delete/invalidate converter results for all matching streams now
	// but only if they aren't matches of other tags the converter is attached to.
	matchingStreams := bitmask.LongBitmask{}
	for _, t := range mgr.tags {
		if t == tag {
			continue
		}
		if slices.Contains(t.converters, converter) {
			matchingStreams.Or(t.Matches)
		}
	}

	// only delete results for streams that are not matched by other tags
	onlyThisTag := tag.Matches.Copy()
	onlyThisTag.Sub(matchingStreams)
	mgr.streamsToConvert[converter.Name()].Sub(onlyThisTag)
	// TODO: invalidate all streams in the cache that are only matched by this tag.

	if matchingStreams.IsZero() {
		// no other tags use this converter, delete all results
		if err := converter.Reset(); err != nil {
			return err
		}
	}
	return nil
}

func (mgr *Manager) ResetConverter(converterName string) error {
	c := make(chan error)
	mgr.jobs <- func() {
		c <- mgr.restartConverterProcess(converterName)
		close(c)
	}
	return <-c
}

func (mgr *Manager) ListConverters() []*converters.Statistics {
	c := make(chan []*converters.Statistics)
	mgr.jobs <- func() {
		stats := make([]*converters.Statistics, 0, len(mgr.converters))
		for _, converter := range mgr.converters {
			stats = append(stats, converter.Statistics())
		}
		sort.Slice(stats, func(i, j int) bool {
			return stats[i].Name < stats[j].Name
		})
		c <- stats
		close(c)
	}
	return <-c
}

func (mgr *Manager) ConverterStderr(converterName string, pid int) (*converters.ProcessStderr, error) {
	c := make(chan *converters.ProcessStderr)
	mgr.jobs <- func() {
		converter, ok := mgr.converters[converterName]
		if !ok {
			c <- nil
			close(c)
			return
		}
		c <- converter.Stderr(pid)
		close(c)
	}
	stderr := <-c
	if stderr == nil {
		return nil, fmt.Errorf("error: converter %s or process with pid %d does not exist", converterName, pid)
	}
	return stderr, nil
}

func (mgr *Manager) ListPcapProcessorWebhooks() []string {
	c := make(chan []string)
	mgr.jobs <- func() {
		if mgr.pcapProcessorWebhookUrls == nil {
			c <- []string{}
		} else {
			c <- mgr.pcapProcessorWebhookUrls
		}
		close(c)
	}
	return <-c
}

func (mgr *Manager) AddPcapProcessorWebhook(url string) error {
	c := make(chan error)
	mgr.jobs <- func() {
		for _, u := range mgr.pcapProcessorWebhookUrls {
			if u == url {
				c <- fmt.Errorf("error: url %q already exists", url)
				close(c)
				return
			}
		}
		mgr.pcapProcessorWebhookUrls = append(mgr.pcapProcessorWebhookUrls, url)
		c <- mgr.saveState()
		close(c)
	}
	return <-c
}

func (mgr *Manager) DelPcapProcessorWebhook(url string) error {
	c := make(chan error)
	mgr.jobs <- func() {
		for i, u := range mgr.pcapProcessorWebhookUrls {
			if u == url {
				mgr.pcapProcessorWebhookUrls = append(mgr.pcapProcessorWebhookUrls[:i], mgr.pcapProcessorWebhookUrls[i+1:]...)
				c <- mgr.saveState()
				close(c)
				return
			}
		}
		c <- fmt.Errorf("error: url %q does not exist", url)
		close(c)
	}
	return <-c
}

func (mgr *Manager) triggerPcapProcessedWebhooks(filenames []string) {
	var absFilenames []string
	for _, filename := range filenames {
		absFilename, err := filepath.Abs(filepath.Join(mgr.PcapDir, filename))
		if err != nil {
			log.Printf("error: pcap webhook failed to get absolute path of %q: %v\n", filename, err)
			continue
		}
		absFilenames = append(absFilenames, absFilename)
	}
	jsonBody, err := json.Marshal(absFilenames)
	if err != nil {
		log.Printf("error: webhook body json encode failed: %v\n", err)
		return
	}
	for _, webhookUrl := range mgr.pcapProcessorWebhookUrls {
		go triggerPcapProcessedWebhook(webhookUrl, jsonBody)
	}
}

func triggerPcapProcessedWebhook(webhookUrl string, jsonBody []byte) {
	err := func() error {
		bodyReader := bytes.NewReader(jsonBody)

		ctx, cncl := context.WithTimeout(context.Background(), pcapProcessorWebhookTimeout)
		defer cncl()

		req, err := http.NewRequestWithContext(ctx, http.MethodPost, webhookUrl, bodyReader)
		if err != nil {
			return fmt.Errorf("failed to create webhook request for processed pcap: %w", err)
		}

		req.Header.Set("Content-Type", "application/json")
		res, err := http.DefaultClient.Do(req)
		if err != nil {
			return fmt.Errorf("failed to making webhook request for processed pcap: %w", err)
		}

		if res.StatusCode != 200 {
			return fmt.Errorf("webhook request for processed pcap failed: %q", res.Status)
		}
		return nil
	}()
	if err != nil {
		log.Printf("webhook error: %v\n", err)
	}
}

func writePcaps(pcapDir string, packets []pcapOverIPPacket) ([]string, error) {
	filenames := []string(nil)
	handledLinkTypes := map[layers.LinkType]struct{}{}
	for len(packets) != 0 {
		lt := packets[0].linkType
		fnPartial := tools.MakeFilename("", "pcap")
		fnFull := filepath.Join(pcapDir, fnPartial)
		f, err := os.Create(fnFull)
		if err != nil {
			return filenames, err
		}
		defer func() {
			if f != nil {
				if err := f.Close(); err != nil {
					log.Printf("error closing file %q: %v", fnFull, err)
				}
			}
			if fnFull != "" {
				log.Printf("removing file %q because of a previous error", fnFull)
				if err := os.Remove(fnFull); err != nil {
					log.Printf("error removing file %q: %v", fnFull, err)
				}
			}
		}()
		w, err := pcapgo.NewNgWriter(f, lt)
		if err != nil {
			return filenames, err
		}
		nextStart := 0
		for i, packet := range packets {
			if packet.linkType != lt {
				if nextStart == 0 {
					if _, ok := handledLinkTypes[lt]; !ok {
						nextStart = i
					}
				}
				continue
			}
			if err := w.WritePacket(packet.ci, packet.data); err != nil {
				return filenames, err
			}
		}
		if err := w.Flush(); err != nil {
			return filenames, err
		}
		if f, err = nil, f.Close(); err != nil {
			return filenames, err
		}
		filenames = append(filenames, fnPartial)
		fnFull = ""
		if nextStart == 0 {
			break
		}
		packets = packets[nextStart:]
		handledLinkTypes[lt] = struct{}{}
	}
	return filenames, nil
}

func (mgr *Manager) pcapOverIPPacketHandler() {
	packets := []pcapOverIPPacket(nil)
	queue := false
	for {
		select {
		case packet := <-mgr.pcapOverIPPackets:
			packets = append(packets, packet)
			if queue {
				continue
			}
			queue = true

		case cmd := <-mgr.pcapOverIPCmd:
			switch cmd {
			case pcapOverIPCmdClose:
				return
			case pcapOverIPCmdFlush:
				if len(packets) == 0 {
					queue = false
					continue
				}
			}
		}
		go func(packets []pcapOverIPPacket) {
			filenames, err := writePcaps(mgr.PcapDir, packets)
			if err != nil {
				log.Printf("error writing PCAP-over-IP packets: %v", err)
			}
			if len(filenames) != 0 {
				mgr.ImportPcaps(filenames)
			}
		}(packets)
		packets = nil
	}
}

func (mgr *Manager) newPcapOverIPEndpoint(ctx context.Context, address string) *pcapOverIPEndpoint {
	ctx, cancel := context.WithCancel(ctx)
	endpoint := &pcapOverIPEndpoint{
		PcapOverIPEndpointInfo: PcapOverIPEndpointInfo{
			Address: address,
		},
		cancel: cancel,
	}
	go func() {
		for {
			func() {
				d := net.Dialer{}
				c, err := d.DialContext(ctx, "tcp", endpoint.Address)
				if err != nil {
					log.Printf("Can't connect to PCAP-over-IP endpoint %q: %v\n", endpoint.Address, err)
					return
				}
				conn := c.(*net.TCPConn)
				file, err := conn.File()
				if err != nil {
					conn.Close()
					log.Printf("Can't get file descriptor of PCAP-over-IP endpoint %q: %v\n", endpoint.Address, err)
					return
				}
				ctx, innerCancel := context.WithCancel(ctx)
				go func() {
					<-ctx.Done()
					_ = conn.CloseRead()
					_ = conn.CloseWrite()
					conn.Close()
					file.Close()
				}()
				defer innerCancel()
				handle, err := pcap.OpenOfflineFile(file)
				if err != nil {
					log.Printf("Can't open file descriptor of PCAP-over-IP endpoint %q: %v\n", endpoint.Address, err)
					return
				}
				defer handle.Close()
				lt := handle.LinkType()
				sl := handle.SnapLen()
				log.Printf("Connection to PCAP-over-IP endpoint %q established (using linkType %s and snaplen %d)\n", endpoint.Address, lt.String(), sl)

				endpoint.LastConnected = time.Now().UnixNano()
				for {
					data, ci, err := handle.ReadPacketData()
					if err != nil {
						log.Printf("Error reading packet from PCAP-over-IP endpoint %q: %v\n", endpoint.Address, err)
						return
					}
					mgr.pcapOverIPPackets <- pcapOverIPPacket{lt, data, ci}
					endpoint.ReceivedPackets++
				}
			}()
			if endpoint.LastDisconnected <= endpoint.LastConnected {
				endpoint.LastDisconnected = time.Now().UnixNano()
			}
			select {
			case <-ctx.Done():
				return
			case <-time.After(time.Second):
			}
		}
	}()
	return endpoint
}

func (mgr *Manager) ListPcapOverIPEndpoints() []PcapOverIPEndpointInfo {
	c := make(chan []PcapOverIPEndpointInfo)
	mgr.jobs <- func() {
		endpoints := make([]PcapOverIPEndpointInfo, 0, len(mgr.pcapOverIPEndpoints))
		for _, e := range mgr.pcapOverIPEndpoints {
			endpoints = append(endpoints, e.PcapOverIPEndpointInfo)
		}
		c <- endpoints
		close(c)
	}
	return <-c
}

func (mgr *Manager) AddPcapOverIPEndpoint(address string) error {
	if _, _, err := net.SplitHostPort(address); err != nil {
		return err
	}
	c := make(chan error)
	mgr.jobs <- func() {
		err := func() error {
			for _, e := range mgr.pcapOverIPEndpoints {
				if e.Address == address {
					return fmt.Errorf("error: address %q already exists", address)
				}
			}
			mgr.pcapOverIPEndpoints = append(mgr.pcapOverIPEndpoints, mgr.newPcapOverIPEndpoint(context.Background(), address))
			return mgr.saveState()
		}()
		c <- err
		close(c)
	}
	return <-c
}

func (mgr *Manager) DelPcapOverIPEndpoint(address string) error {
	c := make(chan error)
	mgr.jobs <- func() {
		err := func() error {
			toDelete := slices.IndexFunc(mgr.pcapOverIPEndpoints, func(e *pcapOverIPEndpoint) bool {
				return e.Address == address
			})
			if toDelete == -1 {
				return fmt.Errorf("error: address %q doesn't exist", address)
			}
			mgr.pcapOverIPEndpoints[toDelete].cancel()
			mgr.pcapOverIPEndpoints = slices.Delete(mgr.pcapOverIPEndpoints, toDelete, toDelete+1)
			return mgr.saveState()
		}()
		c <- err
		close(c)
	}
	return <-c
}

func (mgr *Manager) GetView() View {
	return View{mgr: mgr}
}

func (v *View) fetch() error {
	if len(v.indexes) != 0 {
		return nil
	}
	v.tagDetails = make(map[string]query.TagDetails)
	v.tagConverters = make(map[string][]string)
	v.converters = make(map[string]index.ConverterAccess)
	c := make(chan error)
	v.mgr.jobs <- func() {
		v.indexes, v.releaser = v.mgr.getIndexesCopy(0)
		for tn, ti := range v.mgr.tags {
			v.tagDetails[tn] = ti.TagDetails
			for _, c := range ti.converters {
				v.tagConverters[tn] = append(v.tagConverters[tn], c.Name())
			}
		}
		for converterName, converter := range v.mgr.converters {
			v.converters[converterName] = converter
		}
		c <- nil
		close(c)
	}
	return <-c
}

func (v *View) Release() {
	if len(v.releaser) != 0 {
		v.mgr.jobs <- func() {
			v.releaser.release(v.mgr)
		}
	}
}

func PrefetchTags(tags []string) StreamsOption {
	return func(o *streamsOptions) {
		o.prefetchTags = append(o.prefetchTags, tags...)
	}
}

func PrefetchAllTags() StreamsOption {
	return func(o *streamsOptions) {
		o.prefetchAllTags = true
	}
}

func Limit(defaultLimit, page uint) StreamsOption {
	return func(o *streamsOptions) {
		o.defaultLimit = defaultLimit
		o.page = page
	}
}

func (v *View) prefetchTags(ctx context.Context, tags []string, bm bitmask.LongBitmask) error {
	if len(tags) == 0 {
		return nil
	}
	uncertainTags := map[string]bitmask.LongBitmask{}
	addTag := (func(string, bitmask.LongBitmask))(nil)
	addTag = func(tn string, streams bitmask.LongBitmask) {
		ti := v.tagDetails[tn]
		if ti.Uncertain.IsZero() {
			return
		}
		uncertain := ti.Uncertain
		if !streams.IsZero() {
			uncertain = uncertain.Copy()
			uncertain.And(streams)
			if uncertain.IsZero() {
				return
			}
		}
		if u, ok := uncertainTags[tn]; ok {
			tmp := uncertain.Copy()
			tmp.Sub(u)
			if tmp.IsZero() {
				return
			}
			tmp.Or(u)
			uncertain = tmp
		}
		uncertainTags[tn] = uncertain
		f := ti.Conditions.Features()
		for _, tn := range f.SubQueryTags {
			addTag(tn, bitmask.LongBitmask{})
		}
		for _, tn := range f.MainTags {
			addTag(tn, uncertain)
		}
	}
	for _, tn := range tags {
		if _, ok := v.tagDetails[tn]; !ok {
			return fmt.Errorf("tag %q not defined", tn)
		}
		addTag(tn, bm)
	}
	for len(uncertainTags) != 0 {
	outer:
		for tn, uncertain := range uncertainTags {
			ti := v.tagDetails[tn]
			f := ti.Conditions.Features()
			for _, rtn := range f.MainTags {
				if _, ok := uncertainTags[rtn]; ok {
					continue outer
				}
			}
			for _, rtn := range f.SubQueryTags {
				if _, ok := uncertainTags[rtn]; ok {
					continue outer
				}
			}
			matches, _, _, err := index.SearchStreams(ctx, v.indexes, &uncertain, time.Time{}, ti.Conditions, nil, []query.Sorting{{Key: query.SortingKeyID, Dir: query.SortingDirAscending}}, 0, 0, v.tagDetails, v.converters, false)
			if err != nil {
				return err
			}
			ti.Uncertain = ti.Uncertain.Copy()
			ti.Uncertain.Sub(uncertain)
			ti.Matches = ti.Matches.Copy()
			ti.Matches.Sub(uncertain)
			for _, s := range matches {
				ti.Matches.Set(uint(s.StreamID))
			}
			v.tagDetails[tn] = ti
			delete(uncertainTags, tn)
		}
	}
	return nil
}

func (v *View) AllStreams(ctx context.Context, f func(StreamContext) error, options ...StreamsOption) error {
	opts := streamsOptions{}
	for _, o := range options {
		o(&opts)
	}
	if opts.defaultLimit != 0 || opts.page != 0 {
		return errors.New("Limit not supported for AllStreams")
	}
	if err := v.fetch(); err != nil {
		return err
	}
	if opts.prefetchAllTags {
		for tn := range v.tagDetails {
			opts.prefetchTags = append(opts.prefetchTags, tn)
		}
	}
	if err := v.prefetchTags(ctx, opts.prefetchTags, bitmask.LongBitmask{}); err != nil {
		return err
	}
	for i := len(v.indexes); i > 0; i-- {
		idx := v.indexes[i-1]
		if err := idx.AllStreams(func(s *index.Stream) error {
			for _, idx2 := range v.indexes[i:] {
				if _, ok := idx2.StreamIDs()[s.ID()]; ok {
					return nil
				}
			}
			return f(StreamContext{
				s: s,
				v: v,
			})
		}); err != nil {
			return err
		}
	}
	return nil
}

func (v *View) SearchStreams(ctx context.Context, filter *query.Query, f func(StreamContext) error, options ...StreamsOption) (bool, uint, *index.DataRegexes, error) {
	opts := streamsOptions{}
	for _, o := range options {
		o(&opts)
	}
	if err := v.fetch(); err != nil {
		return false, 0, nil, err
	}
	if opts.prefetchAllTags {
		for tn := range v.tagDetails {
			opts.prefetchTags = append(opts.prefetchTags, tn)
		}
	}
	limit := opts.defaultLimit
	if filter.Limit != nil {
		limit = *filter.Limit
	}
	offset := opts.page * limit
	res, hasMore, dataRegexes, err := index.SearchStreams(ctx, v.indexes, nil, filter.ReferenceTime, filter.Conditions, filter.Grouping, filter.Sorting, limit, offset, v.tagDetails, v.converters, true)
	if err != nil {
		return false, 0, nil, err
	}
	if len(res) == 0 {
		return hasMore, offset, dataRegexes, nil
	}
	if len(opts.prefetchTags) != 0 {
		searchedStreams := bitmask.LongBitmask{}
		for _, s := range res {
			searchedStreams.Set(uint(s.StreamID))
		}
		if err := v.prefetchTags(ctx, opts.prefetchTags, searchedStreams); err != nil {
			return false, 0, nil, err
		}
	}
	for _, s := range res {
		if err := f(StreamContext{
			s: s,
			v: v,
		}); err != nil {
			return false, 0, nil, err
		}
	}
	return hasMore, offset, dataRegexes, nil
}

func (v *View) ReferenceTime() (time.Time, error) {
	if err := v.fetch(); err != nil {
		return time.Time{}, err
	}
	referenceTime := time.Time{}
	for _, idx := range v.indexes {
		if referenceTime.IsZero() || referenceTime.After(idx.ReferenceTime) {
			referenceTime = idx.ReferenceTime
		}
	}
	return referenceTime, nil
}

func (v *View) Stream(streamID uint64) (StreamContext, error) {
	if err := v.fetch(); err != nil {
		return StreamContext{}, err
	}
	for i := len(v.indexes) - 1; i >= 0; i-- {
		idx := v.indexes[i]
		stream, err := idx.StreamByID(streamID)
		if err != nil {
			return StreamContext{}, err
		}
		if stream == nil {
			continue
		}
		return StreamContext{
			s: stream,
			v: v,
		}, nil
	}
	return StreamContext{}, nil
}

func (c StreamContext) Stream() *index.Stream {
	return c.s
}

func (c StreamContext) Data(converterName string) ([]index.Data, error) {
	if c.Stream() == nil {
		return nil, fmt.Errorf("stream not found")
	}
	if converterName == "" {
		return c.Stream().Data()
	}
	converter, ok := c.v.converters[converterName]
	if !ok {
		return nil, fmt.Errorf("invalid converter %q", converterName)
	}
	data, _, _, wasCached, err := converter.Data(c.Stream(), true)
	// only send event if the data wasn't cached before
	if err == nil && !wasCached {
		c.v.mgr.jobs <- func() {
			converter, ok := c.v.mgr.converters[converterName]
			if ok {
				c.v.mgr.event(Event{
					Type:      "converterCompleted",
					Converter: converter.Statistics(),
				})
			}
		}
	}
	return data, err
}

func (c StreamContext) HasTag(name string) (bool, error) {
	if c.v == nil {
		return false, fmt.Errorf("no view")
	}
	td := c.v.tagDetails[name]
	if !td.Uncertain.IsSet(uint(c.s.ID())) {
		return td.Matches.IsSet(uint(c.s.ID())), nil
	}
	//TODO: figure out if the uncertain tag matches
	return false, nil
}

func (c StreamContext) AllTags() ([]string, error) {
	if c.v == nil {
		return nil, fmt.Errorf("no view")
	}
	tags := []string{}
	for tn, td := range c.v.tagDetails {
		if !td.Uncertain.IsSet(uint(c.s.ID())) {
			if td.Matches.IsSet(uint(c.s.ID())) {
				tags = append(tags, tn)
			}
			continue
		}
		//TODO: figure out if the uncertain tag matches
	}
	sort.Strings(tags)
	return tags, nil
}

func (c StreamContext) AllConverters() ([]string, error) {
	if c.v == nil {
		return nil, fmt.Errorf("no view")
	}
	converters := []string{}
	for tn, cns := range c.v.tagConverters {
		ok, err := c.HasTag(tn)
		if err != nil {
			return nil, err
		}
		if !ok {
			continue
		}
		for _, cn := range cns {
			if !slices.Contains(converters, cn) {
				converters = append(converters, cn)
			}
		}
	}
	sort.Strings(converters)
	return converters, nil
}

func (mgr *Manager) event(e Event) {
	for ch, l := range mgr.listeners {
		if l.active == 0 {
			select {
			case ch <- e:
				continue
			default:
			}
		} else {
			select {
			case <-l.close:
				continue
			default:
			}
		}
		l.active++
		mgr.listeners[ch] = l
		go func(ch chan Event, cl chan struct{}) {
			select {
			case ch <- e:
				mgr.jobs <- func() {
					l := mgr.listeners[ch]
					l.active--
					mgr.listeners[ch] = l
				}
			case <-cl:
				mgr.jobs <- func() {
					l := mgr.listeners[ch]
					if l.active == 1 {
						delete(mgr.listeners, ch)
						close(ch)
					} else {
						l.active--
						mgr.listeners[ch] = l
					}
				}
			}
		}(ch, l.close)
	}
}

func (mgr *Manager) Listen() (chan Event, func()) {
	ch := make(chan Event)
	mgr.jobs <- func() {
		mgr.listeners[ch] = listener{
			close: make(chan struct{}),
		}
	}
	return ch, func() {
		mgr.jobs <- func() {
			l, ok := mgr.listeners[ch]
			if !ok {
				return
			}
			if l.active == 0 {
				delete(mgr.listeners, ch)
				close(ch)
			}
			close(l.close)
		}
	}
}<|MERGE_RESOLUTION|>--- conflicted
+++ resolved
@@ -58,12 +58,8 @@
 		Type      string
 		Tag       *TagInfo               `json:",omitempty"`
 		Converter *converters.Statistics `json:",omitempty"`
-<<<<<<< HEAD
-		PcapStats PcapStatistics         `json:",omitempty"`
+		PcapStats *PcapStatistics        `json:",omitempty"`
 		Config    *ClientConfig          `json:",omitempty"`
-=======
-		PcapStats *PcapStatistics        `json:",omitempty"`
->>>>>>> 568c5aef
 	}
 
 	PcapOverIPEndpointInfo struct {
