--- conflicted
+++ resolved
@@ -1,20 +1,10 @@
 <template>
-<<<<<<< HEAD
-  <v-list dense nav :class="{ shiftPressed: shiftPressed }">
-    <v-list-item link dense exact :to="{ name: 'home' }">
-      <v-list-item-icon></v-list-item-icon>
-      <v-list-item-icon>
-        <v-icon dense>mdi-help-circle-outline</v-icon>
-      </v-list-item-icon>
-      <v-list-item-content>
-        <v-list-item-title>Help</v-list-item-title>
-      </v-list-item-content>
-=======
   <v-list
     density="compact"
     nav
     v-model:opened="tagTypesKeys"
     open-strategy="multiple"
+    :class="{ shiftPressed: shiftPressed }"
   >
     <v-list-item
       slim
@@ -28,7 +18,6 @@
         <v-icon size="small">mdi-help-circle-outline</v-icon>
       </template>
       <v-list-item-title>Help</v-list-item-title>
->>>>>>> cf4afd1b
     </v-list-item>
     <v-list-item
       slim
@@ -72,13 +61,10 @@
             link
             density="compact"
             exact
-<<<<<<< HEAD
             class="tagButton"
             :class="{ tagSelected: inQuery(tag.Name) }"
-=======
             v-bind="hoverProps"
             :style="{ backgroundColor: tag.Color }"
->>>>>>> cf4afd1b
             :to="{
               name: 'search',
               query: {
@@ -87,29 +73,6 @@
             }"
             @click.shift.prevent="appendOrRemoveFilter(tag.Name)"
           >
-<<<<<<< HEAD
-            <v-list-item-content>
-              <v-list-item-title
-                class="text-truncate"
-                style="max-width: 110px"
-                :style="{ color: getContrastTextColor(tag.Color) }"
-                :title="tag.Name.substr(tagType.key.length + 1)"
-                >{{
-                  tag.Name.substr(tagType.key.length + 1)
-                }}</v-list-item-title
-              >
-              <div class="tagButtonCorner"></div>
-            </v-list-item-content>
-            <v-menu offset-y bottom open-on-hover right>
-              <template #activator="{ on, attrs }">
-                <v-list-item-action v-bind="attrs" v-on="on">
-                  <v-btn
-                    v-if="hover"
-                    icon
-                    x-small
-                    :style="{
-                      color: getContrastTextColor(tag.Color),
-=======
             <v-list-item-title
               class="text-truncate"
               style="max-width: 110px"
@@ -119,6 +82,9 @@
                 tag.Name.substring(tagType.key.length + 1)
               }}</v-list-item-title
             >
+            <template #prepend>
+              <div class="tagButtonCorner"></div>
+            </template>
             <template #append>
               <v-menu location="bottom left" open-on-hover>
                 <template #activator="{ isActive, props }">
@@ -146,13 +112,28 @@
                       query: {
                         q: tagForURI(tag.Name),
                       },
->>>>>>> cf4afd1b
                     }"
                     prepend-icon="mdi-magnify"
                   >
                     <v-list-item-title>Show Streams</v-list-item-title>
                   </v-list-item>
                   <v-list-item
+                    link
+                    exact
+                    @click="appendOrRemoveFilter(tag.Name)"
+                  >
+                    <template #prepend>
+                      <v-icon v-if="inQuery(tag.Name)">mdi-minus</v-icon>
+                      <v-icon v-else>mdi-plus</v-icon>
+                    </template>
+                    <v-list-item-title v-if="inQuery(tag.Name)"
+                      >Remove tag from search</v-list-item-title
+                    >
+                    <v-list-item-title v-else
+                      >Add tag to search</v-list-item-title
+                    >
+                  </v-list-item>
+                  <v-list-item
                     prepend-icon="mdi-clipboard-list-outline"
                     link
                     @click="showTagDetailsDialog(tag.Name)"
@@ -185,89 +166,6 @@
                     link
                     @click="showTagDefinitionChangeDialog(tag.Name)"
                   >
-<<<<<<< HEAD
-                </v-list-item-action>
-              </template>
-              <v-list dense>
-                <v-list-item
-                  link
-                  exact
-                  :to="{
-                    name: 'search',
-                    query: {
-                      q: tagForURI(tag.Name),
-                    },
-                  }"
-                >
-                  <v-list-item-icon>
-                    <v-icon>mdi-magnify</v-icon>
-                  </v-list-item-icon>
-                  <v-list-item-title>Show Streams</v-list-item-title>
-                </v-list-item>
-                <v-list-item link exact @click="appendOrRemoveFilter(tag.Name)">
-                  <v-list-item-icon>
-                    <v-icon v-if="inQuery(tag.Name)">mdi-minus</v-icon>
-                    <v-icon v-else>mdi-plus</v-icon>
-                  </v-list-item-icon>
-                  <v-list-item-title v-if="inQuery(tag.Name)"
-                    >Remove tag from search</v-list-item-title
-                  >
-                  <v-list-item-title v-else
-                    >Add tag to search</v-list-item-title
-                  >
-                </v-list-item>
-                <v-list-item link @click="showTagDetailsDialog(tag.Name)">
-                  <v-list-item-icon>
-                    <v-icon>mdi-clipboard-list-outline</v-icon>
-                  </v-list-item-icon>
-                  <v-list-item-title>Details</v-list-item-title>
-                </v-list-item>
-                <v-list-item link @click="setQuery(tag.Definition)">
-                  <v-list-item-icon>
-                    <v-icon>mdi-form-textbox</v-icon>
-                  </v-list-item-icon>
-                  <v-list-item-title>Use Query</v-list-item-title>
-                </v-list-item>
-                <v-list-item link @click="showTagColorChangeDialog(tag.Name)">
-                  <v-list-item-icon>
-                    <v-icon>mdi-palette</v-icon>
-                  </v-list-item-icon>
-                  <v-list-item-title>Change Color</v-list-item-title>
-                </v-list-item>
-                <v-list-item link @click="showTagNameChangeDialog(tag.Name)">
-                  <v-list-item-icon>
-                    <v-icon>mdi-rename-outline</v-icon>
-                  </v-list-item-icon>
-                  <v-list-item-title>Change Name</v-list-item-title>
-                </v-list-item>
-                <v-list-item
-                  link
-                  @click="showTagDefinitionChangeDialog(tag.Name)"
-                >
-                  <v-list-item-icon>
-                    <v-icon>mdi-text-search-variant</v-icon>
-                  </v-list-item-icon>
-                  <v-list-item-title>Change Definition</v-list-item-title>
-                </v-list-item>
-                <v-list-item link @click="showTagSetConvertersDialog(tag.Name)">
-                  <v-list-item-icon>
-                    <v-icon>mdi-file-replace-outline</v-icon>
-                  </v-list-item-icon>
-                  <v-list-item-title>Attach converter</v-list-item-title>
-                </v-list-item>
-                <v-list-item
-                  link
-                  :disabled="tag.Referenced"
-                  @click="confirmTagDeletion(tag.Name)"
-                >
-                  <v-list-item-icon>
-                    <v-icon>mdi-delete-outline</v-icon>
-                  </v-list-item-icon>
-                  <v-list-item-title>Delete</v-list-item-title>
-                </v-list-item>
-              </v-list>
-            </v-menu>
-=======
                     <v-list-item-title>Change Definition</v-list-item-title>
                   </v-list-item>
                   <v-list-item
@@ -288,7 +186,6 @@
                 </v-list>
               </v-menu>
             </template>
->>>>>>> cf4afd1b
           </v-list-item>
         </v-hover>
       </template>
@@ -372,11 +269,7 @@
 </template>
 
 <script lang="ts" setup>
-<<<<<<< HEAD
-import { useRoute, useRouter } from "vue-router/composables";
-=======
-import { useRoute } from "vue-router";
->>>>>>> cf4afd1b
+import { useRoute, useRouter } from "vue-router";
 import {
   setColorScheme,
   getColorSchemeFromStorage,
@@ -440,7 +333,7 @@
 const inQuery = (name: string) => {
   name = tagForURI(name);
   if (!name.split(":")[1]) return false;
-  var [key, val] = name.split(":");
+  const [key, val] = name.split(":");
   //Replace `"` from passed tags with spaces
   return analyze(route.query?.q as string)[key]?.find(
     (value) => value?.pieces?.value === (val.replaceAll('"', "") ?? ""),
@@ -514,7 +407,7 @@
 }
 
 async function appendOrRemoveFilter(name: string) {
-  var query = (route?.query?.q as string) ?? "";
+  const query = (route?.query?.q as string) ?? "";
 
   const newSelected = Object.values(
     analyze(decodeURIComponent(tagForURI(name)).trim()),
@@ -535,7 +428,7 @@
     return entry.keyword.trim() + ":" + formatValue(entry.value);
   }
 
-  var newQuery = query.trim();
+  let newQuery = query.trim();
   if (
     current.find(
       (e) => e.keyword === newSelected.keyword && e.value === newSelected.value,
